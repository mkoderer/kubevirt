--- conflicted
+++ resolved
@@ -47,11 +47,8 @@
 		vnc.NewCommand(clientConfig),
 		offlinevm.NewStartCommand(clientConfig),
 		offlinevm.NewStopCommand(clientConfig),
-<<<<<<< HEAD
 		expose.NewExposeCommand(clientConfig),
-=======
 		version.VersionCommand(clientConfig),
->>>>>>> b2cc8a1f
 		optionsCmd,
 	)
 	return rootCmd
